from __future__ import absolute_import

from functools import partial
from base64 import b32encode
import struct

from blinker import signal

from k8s.models.common import ObjectMeta
<<<<<<< HEAD
from .types import FiaasStatus
from ..deployer.bookkeeper import DEPLOY_FAILED, DEPLOY_STARTED, DEPLOY_SUCCESS
=======
from .types import FiaasApplicationStatus
>>>>>>> 46e6784e


def connect_signals():
    signal(DEPLOY_STARTED).connect(_handle_started)
    signal(DEPLOY_FAILED).connect(_handle_failed)
    signal(DEPLOY_SUCCESS).connect(_handle_success)


def _handle_signal(result, sender, app_spec):
    name = create_name(app_spec.name, app_spec.deployment_id)
    metadata = ObjectMeta(name=name, namespace=app_spec.namespace, labels={
        "app": app_spec.name,
        "fiaas/deployment_id": app_spec.deployment_id
    })
    status = FiaasApplicationStatus.get_or_create(metadata=metadata, result=result)
    status.save()


_handle_started = partial(_handle_signal, u"RUNNING")
_handle_failed = partial(_handle_signal, u"FAILED")
_handle_success = partial(_handle_signal, u"SUCCESS")


def create_name(name, deployment_id):
    """Create a name for the status object

    By convention, the names of Kubernetes resources should be up to maximum length of 253
    characters and consist of lower case alphanumeric characters, '-', and '.'.
    """
    suffix = b32encode(struct.pack('q', hash(deployment_id))).lower().strip("=")
    return "{}-{}".format(name, suffix)<|MERGE_RESOLUTION|>--- conflicted
+++ resolved
@@ -7,12 +7,8 @@
 from blinker import signal
 
 from k8s.models.common import ObjectMeta
-<<<<<<< HEAD
-from .types import FiaasStatus
 from ..deployer.bookkeeper import DEPLOY_FAILED, DEPLOY_STARTED, DEPLOY_SUCCESS
-=======
 from .types import FiaasApplicationStatus
->>>>>>> 46e6784e
 
 
 def connect_signals():
