--- conflicted
+++ resolved
@@ -2,7 +2,6 @@
 set -euo pipefail
 IFS=$'\n\t'
 
-<<<<<<< HEAD
 kubernetes_minor_version() {
     local regex='v[0-9]\.([0-9])\.[0-9]+'
     local git_version
@@ -10,9 +9,7 @@
     [[ $git_version =~ $regex ]] && echo "${BASH_REMATCH[1]}"
 }
 
-=======
 export NAMESPACE="${NAMESPACE:-default}"
->>>>>>> 9af2ccff
 KUBECONFIG_JSON="$(kubectl config view -o json)"
 export KUBECONFIG_JSON
 API_SERVER="$(jq -r '.clusters[] | select(.name == "minikube") | .cluster.server' <<< "$KUBECONFIG_JSON")"
