#!/usr/bin/env python
# -*- coding: utf-8
from __future__ import absolute_import

import logging
import pkgutil

import pinject
import re
from flask import Flask, Blueprint, current_app,  render_template, make_response, request_started, request_finished, \
    got_request_exception
from prometheus_client import generate_latest, CONTENT_TYPE_LATEST, Counter, Histogram

from .platform_collector import PLATFORM_COLLECTOR

"""Web app that provides metrics and other ways to inspect the action.
Also, endpoints to manually generate AppSpecs and send to deployer for when no pipeline exists.
"""

PLATFORM_COLLECTOR.collect()
LOG = logging.getLogger(__name__)
SPLITTER = re.compile(ur"\s*,\s*")
DEFAULT_NAMESPACE = u"default"

web = Blueprint("web", __name__, template_folder="templates")

request_histogram = Histogram("web_request_latency", "Request latency in seconds", ["page"])
defaults_histogram = request_histogram.labels("defaults")
frontpage_histogram = request_histogram.labels("frontpage")
metrics_histogram = request_histogram.labels("metrics")


@web.route("/")
@frontpage_histogram.time()
def frontpage():
<<<<<<< HEAD
    fiaas = DeployForm(request.form)
    return render_template("frontpage.html",
                           config=current_app.cfg,
                           fiaas=fiaas)


@web.route("/fiaas", methods=["POST"])
@fiaas_histogram.time()
def fiaas():
    form = DeployForm(request.form)
    if form.validate_on_submit():
        fiaas_url = form.fiaas.data
        app_config = current_app.app_config_downloader.get(fiaas_url)
        teams = SPLITTER.split(form.teams.data)
        tags = SPLITTER.split(form.tags.data)

        if app_config["version"] == 2:
            namespace = DEFAULT_NAMESPACE
        elif form.namespace.data:
            namespace = form.namespace.data
        else:
            LOG.error("namespace is required if version is not 2")
            abort(400)

        app_spec = current_app.spec_factory(form.name.data, form.image.data, app_config, teams, tags,
                                            form.deployment_id.data, namespace)
        current_app.deploy_queue.put(DeployerEvent("UPDATE", app_spec))
        flash("Deployment request sent...")
        LOG.info("Deployment request sent...")
        fiaas_counter.inc()
        return redirect(url_for("web.frontpage"))
    else:
        LOG.error("Invalid form data")
    return render_template("frontpage.html",
                           config=current_app.cfg,
                           fiaas=form)
=======
    return render_template("frontpage.html")
>>>>>>> aa71fe54


@web.route("/internal-backstage/prometheus")
@metrics_histogram.time()
def metrics():
    resp = make_response(generate_latest())
    resp.mimetype = CONTENT_TYPE_LATEST
    return resp


@web.route("/defaults")
@defaults_histogram.time()
def defaults():
    return _render_defaults("fiaas_deploy_daemon.specs.v3", "defaults.yml")


@web.route("/defaults/<int:version>")
def defaults_versioned(version):
    return _render_defaults("fiaas_deploy_daemon.specs.v{}".format(version), "defaults.yml")


@web.route("/healthz")
def healthz():
    if current_app.health_check.is_healthy():
        return "OK", 200
    else:
        return "I don't feel so good...", 500


def _connect_signals():
    rs_counter = Counter("web_request_started", "HTTP requests received")
    request_started.connect(lambda s, *a, **e: rs_counter.inc(), weak=False)
    rf_counter = Counter("web_request_finished", "HTTP requests successfully handled")
    request_finished.connect(lambda s, *a, **e: rf_counter.inc(), weak=False)
    re_counter = Counter("web_request_exception", "Failed HTTP requests")
    got_request_exception.connect(lambda s, *a, **e: re_counter.inc(), weak=False)


def _render_defaults(*args):
    data = pkgutil.get_data(*args)
    if data:
        resp = make_response(data)
        resp.mimetype = "text/vnd.yaml; charset=utf-8"
        return resp
    else:
        abort(404)


class WebBindings(pinject.BindingSpec):
    def provide_webapp(self, deploy_queue, config, spec_factory, health_check, app_config_downloader):
        app = Flask(__name__)
        app.health_check = health_check
        app.register_blueprint(web)
        _connect_signals()
        return app<|MERGE_RESOLUTION|>--- conflicted
+++ resolved
@@ -33,46 +33,7 @@
 @web.route("/")
 @frontpage_histogram.time()
 def frontpage():
-<<<<<<< HEAD
-    fiaas = DeployForm(request.form)
-    return render_template("frontpage.html",
-                           config=current_app.cfg,
-                           fiaas=fiaas)
-
-
-@web.route("/fiaas", methods=["POST"])
-@fiaas_histogram.time()
-def fiaas():
-    form = DeployForm(request.form)
-    if form.validate_on_submit():
-        fiaas_url = form.fiaas.data
-        app_config = current_app.app_config_downloader.get(fiaas_url)
-        teams = SPLITTER.split(form.teams.data)
-        tags = SPLITTER.split(form.tags.data)
-
-        if app_config["version"] == 2:
-            namespace = DEFAULT_NAMESPACE
-        elif form.namespace.data:
-            namespace = form.namespace.data
-        else:
-            LOG.error("namespace is required if version is not 2")
-            abort(400)
-
-        app_spec = current_app.spec_factory(form.name.data, form.image.data, app_config, teams, tags,
-                                            form.deployment_id.data, namespace)
-        current_app.deploy_queue.put(DeployerEvent("UPDATE", app_spec))
-        flash("Deployment request sent...")
-        LOG.info("Deployment request sent...")
-        fiaas_counter.inc()
-        return redirect(url_for("web.frontpage"))
-    else:
-        LOG.error("Invalid form data")
-    return render_template("frontpage.html",
-                           config=current_app.cfg,
-                           fiaas=form)
-=======
     return render_template("frontpage.html")
->>>>>>> aa71fe54
 
 
 @web.route("/internal-backstage/prometheus")
