--- conflicted
+++ resolved
@@ -33,13 +33,8 @@
     "decorator < 5.0.0",  # 5.0.0 and later drops py2 support (transitive dep from pinject)
     "six == 1.12.0",
     "dnspython == 1.16.0",
-<<<<<<< HEAD
     "k8s == 0.21.0",
-    "monotonic == 1.5",
-=======
-    "k8s == 0.20.0",
     "monotonic == 1.6",
->>>>>>> 13e1be56
     "appdirs == 1.4.3",
     "requests-toolbelt == 0.9.1",
     "backoff == 1.8.0",
