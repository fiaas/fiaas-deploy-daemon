--- conflicted
+++ resolved
@@ -126,14 +126,11 @@
         parser.add_argument("--pre-stop-delay", type=int,
                             help="Add a pre-stop hook that sleeps for this amount of seconds  (default: %(default)s)",
                             default=0)
-<<<<<<< HEAD
         parser.add_argument("--strongbox-init-container-image",
                             help="Use specified docker image as init container for apps that are configured to use Strongbox",
                             default=None)
-=======
         parser.add_argument("--enable-deprecated-multi-namespace-support", help=MULTI_NAMESPACE_HELP,
                             action="store_true")
->>>>>>> aded73a5
         api_parser = parser.add_argument_group("API server")
         api_parser.add_argument("--api-server", help="Address of the api-server to use (IP or name)",
                                 default="https://kubernetes.default.svc.cluster.local")
