#!/usr/bin/env python
# -*- coding: utf-8

# Copyright 2017-2019 The FIAAS Authors
#
# Licensed under the Apache License, Version 2.0 (the "License");
# you may not use this file except in compliance with the License.
# You may obtain a copy of the License at
#
#      http://www.apache.org/licenses/LICENSE-2.0
#
# Unless required by applicable law or agreed to in writing, software
# distributed under the License is distributed on an "AS IS" BASIS,
# WITHOUT WARRANTIES OR CONDITIONS OF ANY KIND, either express or implied.
# See the License for the specific language governing permissions and
# limitations under the License.
from collections import defaultdict

import mock
import pytest
from k8s.models.deployment import Deployment
from mock import create_autospec
from requests import Response

from fiaas_deploy_daemon.config import Configuration
from fiaas_deploy_daemon.deployer.kubernetes.deployment import DeploymentDeployer, DataDog, Prometheus, Secrets
from fiaas_deploy_daemon.deployer.kubernetes.deployment.deployer import _make_probe
from fiaas_deploy_daemon.specs.models import CheckSpec, HttpCheckSpec, TcpCheckSpec, AutoscalerSpec, \
    ResourceRequirementSpec, ResourcesSpec, ExecCheckSpec, HealthCheckSpec, LabelAndAnnotationSpec
from fiaas_deploy_daemon.tools import merge_dicts

from utils import TypeMatcher

SELECTOR = {'app': 'testapp'}
LABELS = {"deployment_deployer": "pass through", "global_label": "impossible to override"}
DEPLOYMENTS_URI = '/apis/apps/v1/namespaces/default/deployments/'


def test_make_http_probe():
    check_spec = CheckSpec(http=HttpCheckSpec(path="/", port=8080,
                                              http_headers={"Authorization": "ZmlubjpqdXN0aW5iaWViZXJfeG94bw=="}),
                           tcp=None, execute=None, initial_delay_seconds=30, period_seconds=60, success_threshold=3,
                           failure_threshold=3, timeout_seconds=10)
    probe = _make_probe(check_spec)
    assert probe.httpGet.path == "/"
    assert probe.httpGet.port == 8080
    assert probe.httpGet.scheme == "HTTP"
    assert len(probe.httpGet.httpHeaders) == 1
    assert probe.httpGet.httpHeaders[0].name == "Authorization"
    assert probe.httpGet.httpHeaders[0].value == "ZmlubjpqdXN0aW5iaWViZXJfeG94bw=="
    assert probe.initialDelaySeconds == 30
    assert probe.periodSeconds == 60
    assert probe.successThreshold == 3
    assert probe.timeoutSeconds == 10


def test_make_tcp_probe():
    check_spec = CheckSpec(tcp=TcpCheckSpec(port=31337), http=None, execute=None, initial_delay_seconds=30,
                           period_seconds=60, success_threshold=3, failure_threshold=3, timeout_seconds=10)
    probe = _make_probe(check_spec)
    assert probe.tcpSocket.port == 31337
    assert probe.initialDelaySeconds == 30
    assert probe.periodSeconds == 60
    assert probe.successThreshold == 3
    assert probe.timeoutSeconds == 10


def test_make_probe_should_fail_when_no_healthcheck_is_defined():
    check_spec = CheckSpec(tcp=None, execute=None, http=None, initial_delay_seconds=30, period_seconds=60,
                           success_threshold=3, failure_threshold=3, timeout_seconds=10)
    with pytest.raises(RuntimeError):
        _make_probe(check_spec)


class TestDeploymentDeployer(object):
    @pytest.fixture(params=(
            None,
            "test"
    ))
    def environment(self, request):
        yield request.param

    @pytest.fixture(params=(
        # key: (infrastructure, global_env, use_in_memory_emptydirs, disable_deprecated_managed_env_vars)
        ("gke", {}, True, True),
        ("diy", {
            'A_GLOBAL_DIGIT': '0.01',
            'A_GLOBAL_STRING': 'test',
        }, True, True),
        ("gke", {
            'A_GLOBAL_DIGIT': '0.01',
            'A_GLOBAL_STRING': 'test',
            # Variables currently managed by FIAAS which should be possible to override via global_env
            'CONSTRETTO_TAGS': 'override_constretto',
            'FINN_ENV': 'override_finn_env',
            'LOG_FORMAT': 'override_log_format',
            'LOG_STDOUT': 'false',
            'FIAAS_ENVIRONMENT': 'override_environment',
            'FIAAS_INFRASTRUCTURE': 'override_infrastructure',
        }, False, False),
        ("diy", {
            'A_GLOBAL_DIGIT': '0.01',
            'A_GLOBAL_STRING': 'test',
            # global_env variables are added as is and also with the key prefix FIAAS_ - ensure it works to override
            # the following variables even if FIAAS_ prefixed keys clash with the environment and infrastructure
            # derived FIAAS_INFRASTRUCTURE and FIAAS_ENVIRONMENT
            'ENVIRONMENT': 'override_fiaas_environment',
            'INFRASTRUCTURE': 'override_fiaas_infrastructure',
        }, True, False)
    ))
    def config(self, request, environment):
        infra, global_env, use_in_memory_emptydirs, disable_deprecated_managed_env_vars = request.param
        config = mock.create_autospec(Configuration([]), spec_set=True)
        config.infrastructure = infra
        config.environment = environment
        config.global_env = global_env
        config.pre_stop_delay = 1
        config.log_format = "json"
        config.use_in_memory_emptydirs = use_in_memory_emptydirs
        config.deployment_max_surge = u"25%"
        config.deployment_max_unavailable = 0
        config.disable_deprecated_managed_env_vars = disable_deprecated_managed_env_vars
        yield config

    @pytest.fixture(params=(
            (True, {"foo": "bar", "global_label": "attempt to override"}, {"bar": "baz"},
             {"bar": "foo", "global_label": "attempt to override"}, {"quux": "bax"}, False),
            (True, {}, {"bar": "baz"}, {"foo": "bar"}, {}, False),
            (True, {"foo": "bar"}, {}, {}, {"bar": "baz"}, True,),
            (False, {}, {}, {}, {}, True),
    ))
    def app_spec(self, request, app_spec):
        generic_toggle, deploy_labels, deploy_annotations, pod_labels, pod_annotations, singleton = request.param

        labels = LabelAndAnnotationSpec(deployment=deploy_labels, horizontal_pod_autoscaler={}, ingress={},
                                        service={}, pod=pod_labels, status={})
        annotations = LabelAndAnnotationSpec(deployment=deploy_annotations, horizontal_pod_autoscaler={}, ingress={},
                                             service={}, pod=pod_annotations, status={})

        if generic_toggle:
            ports = app_spec.ports
            health_checks = app_spec.health_checks
        else:
            ports = []
            exec_check = CheckSpec(http=None, tcp=None, execute=ExecCheckSpec(command="/app/check.sh"),
                                   initial_delay_seconds=10, period_seconds=10, success_threshold=1,
                                   failure_threshold=3, timeout_seconds=1)
            health_checks = HealthCheckSpec(liveness=exec_check, readiness=exec_check)

        yield app_spec._replace(
            admin_access=generic_toggle,
            ports=ports,
            health_checks=health_checks,
            labels=labels,
            annotations=annotations,
            singleton=singleton,
        )

    @pytest.fixture
    def datadog(self, config):
        return mock.create_autospec(DataDog(config), spec_set=True, instance=True)

    @pytest.fixture
    def prometheus(self):
        return mock.create_autospec(Prometheus(), spec_set=True, instance=True)

    @pytest.fixture
    def secrets(self, config):
        return mock.create_autospec(Secrets(config, None, None), spec_set=True, instance=True)

    @pytest.mark.usefixtures("get")
    def test_managed_environment_variables(self, post, config, app_spec, datadog, prometheus, secrets, owner_references):
        deployer = DeploymentDeployer(config, datadog, prometheus, secrets, owner_references)
        env = deployer._make_env(app_spec)
        env_keys = [var.name for var in env]
        assert 'FIAAS_ARTIFACT_NAME' in env_keys
        assert 'FIAAS_IMAGE' in env_keys
        assert 'FIAAS_VERSION' in env_keys
        assert ('ARTIFACT_NAME' not in env_keys) == config.disable_deprecated_managed_env_vars
        assert ('IMAGE' not in env_keys) == config.disable_deprecated_managed_env_vars
        assert ('VERSION' not in env_keys) == config.disable_deprecated_managed_env_vars

    @pytest.mark.usefixtures("get")
    def test_deploy_new_deployment(self, post, config, app_spec, datadog, prometheus, secrets, owner_references):
        expected_deployment = create_expected_deployment(config, app_spec)
        mock_response = create_autospec(Response)
        mock_response.json.return_value = expected_deployment
        post.side_effect = None
        post.return_value = mock_response

        deployer = DeploymentDeployer(config, datadog, prometheus, secrets, owner_references)
        deployer.deploy(app_spec, SELECTOR, LABELS, False)

        pytest.helpers.assert_any_call(post, DEPLOYMENTS_URI, expected_deployment)
        datadog.apply.assert_called_once_with(TypeMatcher(Deployment), app_spec, False)
        prometheus.apply.assert_called_once_with(TypeMatcher(Deployment), app_spec)
        secrets.apply.assert_called_once_with(TypeMatcher(Deployment), app_spec)
        owner_references.apply.assert_called_with(TypeMatcher(Deployment), app_spec)

    def test_deploy_clears_alpha_beta_annotations(self, put, get, config, app_spec, datadog, prometheus, secrets, owner_references):
        old_strongbox_spec = app_spec.strongbox._replace(enabled=True, groups=["group1", "group2"])
        old_app_spec = app_spec._replace(strongbox=old_strongbox_spec)
        old_deployment = create_expected_deployment(config, old_app_spec, add_init_container_annotations=True)
        get_mock_response = create_autospec(Response)
        get_mock_response.json.return_value = old_deployment
        get.side_effect = None
        get.return_value = get_mock_response

        expected_deployment = create_expected_deployment(config, app_spec)
        put_mock_response = create_autospec(Response)
        put_mock_response.json.return_value = expected_deployment
        put.side_effect = None
        put.return_value = put_mock_response

        deployer = DeploymentDeployer(config, datadog, prometheus, secrets, owner_references)
        deployer.deploy(app_spec, SELECTOR, LABELS, False)

        pytest.helpers.assert_any_call(put, DEPLOYMENTS_URI + "testapp", expected_deployment)
        datadog.apply.assert_called_once_with(DeploymentMatcher(), app_spec, False)
        prometheus.apply.assert_called_once_with(DeploymentMatcher(), app_spec)
        secrets.apply.assert_called_once_with(DeploymentMatcher(), app_spec)

    @pytest.mark.parametrize("previous_replicas,max_replicas,min_replicas,cpu_request,expected_replicas", (
            (5, 3, 2, None, 2),
            (5, 3, 2, "1", 5),
            (0, 3, 2, "1", 2),
    ))
    def test_replicas_when_autoscaler_enabled(self, previous_replicas, max_replicas, min_replicas, cpu_request,
                                              expected_replicas, config, app_spec, get, put, post, datadog, prometheus,
                                              secrets, owner_references):
        deployer = DeploymentDeployer(config, datadog, prometheus, secrets, owner_references)

        image = "finntech/testimage:version2"
        version = "version2"
        app_spec = app_spec._replace(
            autoscaler=AutoscalerSpec(enabled=True, min_replicas=min_replicas, max_replicas=max_replicas, cpu_threshold_percentage=50),
            image=image)
        if cpu_request:
            app_spec = app_spec._replace(
                resources=ResourcesSpec(
                    requests=ResourceRequirementSpec(cpu=cpu_request, memory=None),
                    limits=ResourceRequirementSpec(cpu=None, memory=None)))

        expected_volumes = _get_expected_volumes(app_spec)
        expected_volume_mounts = _get_expected_volume_mounts(app_spec)

        mock_response = create_autospec(Response)
        mock_response.json.return_value = {
            'metadata': pytest.helpers.create_metadata('testapp', labels=LABELS),
            'spec': {
                'selector': {'matchLabels': SELECTOR},
                'template': {
                    'spec': {
                        'dnsPolicy': 'ClusterFirst',
                        'automountServiceAccountToken': False,
                        'serviceAccountName': 'default',
                        'terminationGracePeriodSeconds': 31,
                        'restartPolicy': 'Always',
                        'volumes': expected_volumes,
                        'imagePullSecrets': [],
                        'strategy': {
                            'type': 'rollingUpdate',
                            'rollingUpdate': {
                                'maxSurge': '25%',
                                'maxUnavailable': 0
                            },
                        },
                        'containers': [{
                            'livenessProbe': {
                                'initialDelaySeconds': 10,
                                'periodSeconds': 10,
                                'successThreshold': 1,
                                'failureThreshold': 3,
                                'timeoutSeconds': 1,
                                'tcpSocket': {
                                    'port': 8080
                                }
                            },
                            'name': 'testapp',
                            'image': 'finntech/testimage:version',
                            'volumeMounts': expected_volume_mounts,
                            'command': [],
<<<<<<< HEAD
                            'args': [],
                            'env': create_environment_variables(config.infrastructure,
=======
                            'env': create_environment_variables(config,
>>>>>>> 602a019e
                                                                global_env=config.global_env,
                                                                environment=config.environment),
                            'envFrom': [{
                                'configMapRef': {
                                    'name': app_spec.name,
                                    'optional': True,
                                }
                            }],
                            'imagePullPolicy': 'IfNotPresent',
                            'readinessProbe': {
                                'initialDelaySeconds': 10,
                                'periodSeconds': 10,
                                'successThreshold': 1,
                                'failureThreshold': 3,
                                'timeoutSeconds': 1,
                                'httpGet': {
                                    'path': '/',
                                    'scheme': 'HTTP',
                                    'port': 8080,
                                    'httpHeaders': []
                                }
                            },
                            'ports': [{'protocol': 'TCP', 'containerPort': 8080, 'name': 'http'}],
                            'resources': {}
                        }]
                    },
                    'metadata': pytest.helpers.create_metadata('testapp', labels=LABELS)
                },
                'replicas': previous_replicas,
                'revisionHistoryLimit': 5
            }
        }
        get.side_effect = None
        get.return_value = mock_response

        expected_deployment = create_expected_deployment(config, app_spec, image=image, version=version,
                                                         replicas=expected_replicas)
        put_mock_response = create_autospec(Response)
        put_mock_response.json.return_value = expected_deployment
        put.side_effect = None
        put.return_value = put_mock_response

        deployer.deploy(app_spec, SELECTOR, LABELS, False)

        pytest.helpers.assert_no_calls(post)
        pytest.helpers.assert_any_call(put, DEPLOYMENTS_URI + "testapp", expected_deployment)
        datadog.apply.assert_called_once_with(DeploymentMatcher(), app_spec, False)
        prometheus.apply.assert_called_once_with(DeploymentMatcher(), app_spec)
        secrets.apply.assert_called_once_with(DeploymentMatcher(), app_spec)


def create_expected_deployment(config,
                               app_spec,
                               image='finntech/testimage:version',
                               version="version",
                               replicas=None,
                               add_init_container_annotations=False):
    expected_volumes = _get_expected_volumes(app_spec, config.use_in_memory_emptydirs)
    expected_volume_mounts = _get_expected_volume_mounts(app_spec)

    base_expected_health_check = {
        'initialDelaySeconds': 10,
        'periodSeconds': 10,
        'successThreshold': 1,
        'failureThreshold': 3,
        'timeoutSeconds': 1,
    }
    if app_spec.ports:
        expected_liveness_check = merge_dicts(base_expected_health_check, {
            'tcpSocket': {
                'port': 8080
            }
        })
        expected_readiness_check = merge_dicts(base_expected_health_check, {
            'httpGet': {
                'path': '/',
                'scheme': 'HTTP',
                'port': 8080,
                'httpHeaders': []
            }
        })
    else:
        exec_check = merge_dicts(base_expected_health_check, {
            'exec': {
                'command': ['/app/check.sh'],
            }
        })
        expected_liveness_check = exec_check
        expected_readiness_check = exec_check

    expected_env_from = [{
        'configMapRef': {
            'name': app_spec.name,
            'optional': True,
        }
    }]

    resources = defaultdict(dict)
    if app_spec.resources.limits.cpu:
        resources["limits"]["cpu"] = app_spec.resources.limits.cpu
    if app_spec.resources.limits.memory:
        resources["limits"]["memory"] = app_spec.resources.limits.memory
    if app_spec.resources.requests.cpu:
        resources["requests"]["cpu"] = app_spec.resources.requests.cpu
    if app_spec.resources.requests.memory:
        resources["requests"]["memory"] = app_spec.resources.requests.memory
    resources = dict(resources)

    containers = [{
        'livenessProbe': expected_liveness_check,
        'name': app_spec.name,
        'image': image,
        'volumeMounts': expected_volume_mounts,
        'lifecycle': {
            'preStop': {
                'exec': {
                    'command': ['sleep', '1']
                }
            }
        },
        'command': [],
<<<<<<< HEAD
        'args': [],
        'env': create_environment_variables(config.infrastructure, global_env=config.global_env,
=======
        'env': create_environment_variables(config, global_env=config.global_env,
>>>>>>> 602a019e
                                            version=version, environment=config.environment),
        'envFrom': expected_env_from,
        'imagePullPolicy': 'IfNotPresent',
        'readinessProbe': expected_readiness_check,
        'ports': [{'protocol': 'TCP', 'containerPort': 8080, 'name': 'http'}] if app_spec.ports else [],
        'resources': resources,
    }]
    deployment_annotations = app_spec.annotations.deployment if app_spec.annotations.deployment else None

    pod_annotations = app_spec.annotations.pod if app_spec.annotations.pod else {}
    init_container_annotations = {
        "pod.alpha.kubernetes.io/init-containers": 'some data',
        "pod.beta.kubernetes.io/init-containers": 'some data'
    } if add_init_container_annotations else {}
    pod_annotations = _none_if_empty(merge_dicts(pod_annotations, init_container_annotations))

    max_surge = u"25%"
    max_unavailable = 0
    if app_spec.autoscaler.max_replicas == 1 and app_spec.singleton:
        max_surge = 0
        max_unavailable = 1

    deployment = {
        'metadata': pytest.helpers.create_metadata(app_spec.name,
                                                   labels=merge_dicts(app_spec.labels.deployment, LABELS),
                                                   annotations=deployment_annotations),
        'spec': {
            'selector': {'matchLabels': SELECTOR},
            'template': {
                'spec': {
                    'dnsPolicy': 'ClusterFirst',
                    'automountServiceAccountToken': app_spec.admin_access,
                    'serviceAccountName': "default",
                    'terminationGracePeriodSeconds': 31,
                    'restartPolicy': 'Always',
                    'volumes': expected_volumes,
                    'imagePullSecrets': [],
                    'containers': containers,
                    'initContainers': []
                },
                'metadata': pytest.helpers.create_metadata(app_spec.name,
                                                           labels=_get_expected_template_labels(app_spec.labels.pod),
                                                           annotations=pod_annotations)
            },
            'replicas': replicas if replicas else app_spec.autoscaler.min_replicas,
            'revisionHistoryLimit': 5,
            'strategy': {
                'type': 'RollingUpdate',
                'rollingUpdate': {
                    'maxSurge': max_surge,
                    'maxUnavailable': max_unavailable
                }
            }
        }
    }
    return deployment


def create_environment_variables(config, global_env=None, version="version", environment=None):
    _env_variables = {
        'LOG_STDOUT': 'true',
        'FIAAS_INFRASTRUCTURE': config.infrastructure,
        'LOG_FORMAT': 'json',
        'CONSTRETTO_TAGS': _create_constretto_tag(environment),
    }

    _managed_env_variables = {
        'FIAAS_ARTIFACT_NAME': 'testapp',
        'FIAAS_VERSION': version,
        'FIAAS_IMAGE': 'finntech/testimage:' + version,
    }
    if not config.disable_deprecated_managed_env_vars:
        _managed_env_variables.update({
            'ARTIFACT_NAME': 'testapp',
            'VERSION': version,
            'IMAGE': 'finntech/testimage:' + version,
        })
    _env_variables.update(_managed_env_variables)

    if environment:
        _env_variables.update({
            'FIAAS_ENVIRONMENT': environment,
            'FINN_ENV': environment,
        })

    if global_env:
        _env_variables.update(global_env)
        _env_variables.update({"FIAAS_{}".format(k): v for k, v in global_env.items()})

    env = [{'name': k, 'value': v} for k, v in _env_variables.items()]

    env.append({'name': 'FIAAS_REQUESTS_CPU', 'valueFrom': {'resourceFieldRef': {
        'containerName': 'testapp', 'resource': 'requests.cpu', 'divisor': 1}}})
    env.append({'name': 'FIAAS_REQUESTS_MEMORY', 'valueFrom': {'resourceFieldRef': {
        'containerName': 'testapp', 'resource': 'requests.memory', 'divisor': 1}}})
    env.append({'name': 'FIAAS_LIMITS_CPU', 'valueFrom': {'resourceFieldRef': {
        'containerName': 'testapp', 'resource': 'limits.cpu', 'divisor': 1}}})
    env.append({'name': 'FIAAS_LIMITS_MEMORY', 'valueFrom': {'resourceFieldRef': {
        'containerName': 'testapp', 'resource': 'limits.memory', 'divisor': 1}}})
    env.append({'name': 'FIAAS_NAMESPACE', 'valueFrom': {'fieldRef': {'fieldPath': 'metadata.namespace'}}})
    env.append({'name': 'FIAAS_POD_NAME', 'valueFrom': {'fieldRef': {'fieldPath': 'metadata.name'}}})

    env.sort(key=lambda x: x["name"])
    return env


def _create_constretto_tag(environment):
    if environment:
        return 'kubernetes-{},kubernetes,{}'.format(environment, environment)
    return 'kubernetes'


def _get_expected_template_labels(custom_labels):
    return merge_dicts(custom_labels, {"fiaas/status": "active"}, LABELS)


def _get_expected_volumes(app_spec, use_in_memory_emptydirs=False):
    config_map_volume = {
        'name': "{}-config".format(app_spec.name),
        'configMap': {
            'name': app_spec.name,
            'optional': True
        }
    }
    tmp_volume = {
        'name': "tmp"
    }
    if use_in_memory_emptydirs:
        tmp_volume["emptyDir"] = {'medium': "Memory"}
    return [config_map_volume, tmp_volume]


def _get_expected_volume_mounts(app_spec):
    config_map_volume_mount = {
        'name': "{}-config".format(app_spec.name),
        'readOnly': True,
        'mountPath': '/var/run/config/fiaas/'
    }
    tmp_volume_mount = {
        'name': "tmp",
        'readOnly': False,
        'mountPath': "/tmp"
    }
    return [config_map_volume_mount, tmp_volume_mount]


def _none_if_empty(thing):
    return thing if thing else None


class DeploymentMatcher(object):
    def __eq__(self, other):
        return isinstance(other, Deployment)<|MERGE_RESOLUTION|>--- conflicted
+++ resolved
@@ -280,12 +280,8 @@
                             'image': 'finntech/testimage:version',
                             'volumeMounts': expected_volume_mounts,
                             'command': [],
-<<<<<<< HEAD
                             'args': [],
-                            'env': create_environment_variables(config.infrastructure,
-=======
                             'env': create_environment_variables(config,
->>>>>>> 602a019e
                                                                 global_env=config.global_env,
                                                                 environment=config.environment),
                             'envFrom': [{
@@ -407,12 +403,8 @@
             }
         },
         'command': [],
-<<<<<<< HEAD
         'args': [],
-        'env': create_environment_variables(config.infrastructure, global_env=config.global_env,
-=======
         'env': create_environment_variables(config, global_env=config.global_env,
->>>>>>> 602a019e
                                             version=version, environment=config.environment),
         'envFrom': expected_env_from,
         'imagePullPolicy': 'IfNotPresent',
