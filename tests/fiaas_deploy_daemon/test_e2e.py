--- conflicted
+++ resolved
@@ -37,69 +37,6 @@
 TIMEOUT = 5
 
 
-<<<<<<< HEAD
-=======
-def _wait_until(action, description=None, exception_class=AssertionError, patience=PATIENCE):
-    """Attempt to call 'action' every 2 seconds, until it completes without exception or patience runs out"""
-    __tracebackhide__ = True
-
-    start = time_monotonic()
-    cause = []
-    if not description:
-        description = action.__doc__ or action.__name__
-    message = []
-    while time_monotonic() < (start + patience):
-        try:
-            action()
-            return
-        except BaseException:
-            cause = traceback.format_exception(*sys.exc_info())
-        time.sleep(2)
-    if cause:
-        message.append("\nThe last exception was:\n")
-        message.extend(cause)
-    header = "Gave up waiting for {} after {} seconds at {}".format(description, patience, datetime.now().isoformat(" "))
-    message.insert(0, header)
-    raise exception_class("".join(message))
-
-
-def _tpr_available(kubernetes):
-    app_url = urljoin(kubernetes["server"], PaasbetaApplication._meta.url_template.format(namespace="default", name=""))
-    status_url = urljoin(kubernetes["server"], PaasbetaStatus._meta.url_template.format(namespace="default", name=""))
-    session = requests.Session()
-    session.verify = kubernetes["api-cert"]
-    session.cert = (kubernetes["client-cert"], kubernetes["client-key"])
-
-    def tpr_available():
-        plog("Checking if TPRs are available")
-        for url in (app_url, status_url):
-            plog("Checking %s" % url)
-            resp = session.get(url, timeout=TIMEOUT)
-            resp.raise_for_status()
-            plog("!!!!! %s is available !!!!" % url)
-
-    return tpr_available
-
-
-def _crd_available(kubernetes):
-    app_url = urljoin(kubernetes["server"], FiaasApplication._meta.url_template.format(namespace="default", name=""))
-    status_url = urljoin(kubernetes["server"], FiaasApplicationStatus._meta.url_template.format(namespace="default", name=""))
-    session = requests.Session()
-    session.verify = kubernetes["api-cert"]
-    session.cert = (kubernetes["client-cert"], kubernetes["client-key"])
-
-    def crd_available():
-        plog("Checking if CRDs are available")
-        for url in (app_url, status_url):
-            plog("Checking %s" % url)
-            resp = session.get(url, timeout=TIMEOUT)
-            resp.raise_for_status()
-            plog("!!!!! %s is available !!!!" % url)
-
-    return crd_available
-
-
->>>>>>> 46e6784e
 def _fixture_names(fixture_value):
     name, data = fixture_value
     return name
