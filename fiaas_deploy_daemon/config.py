#!/usr/bin/env python
# -*- coding: utf-8

# Copyright 2017-2019 The FIAAS Authors
#
# Licensed under the Apache License, Version 2.0 (the "License");
# you may not use this file except in compliance with the License.
# You may obtain a copy of the License at
#
#      http://www.apache.org/licenses/LICENSE-2.0
#
# Unless required by applicable law or agreed to in writing, software
# distributed under the License is distributed on an "AS IS" BASIS,
# WITHOUT WARRANTIES OR CONDITIONS OF ANY KIND, either express or implied.
# See the License for the specific language governing permissions and
# limitations under the License.
import logging
import os
import re
from argparse import Namespace

import configargparse

DEFAULT_CONFIG_FILE = "/var/run/config/fiaas/cluster_config.yaml"
DEFAULT_SECRETS_DIR = "/var/run/secrets/fiaas/"

INGRESS_SUFFIX_LONG_HELP = """
When creating Ingress objects for an application, a host may be specified,
which will be used to match the request with the application. For each
ingress suffix specified in the configuration, a host section is generated
for the application in the form `<application name>.<ingress suffix>`.

If the application specifies a `host` in its configuration, a section for
that host will be generated *in addition* to the sections generated for
each ingress suffix.
"""

HOST_REWRITE_RULE_LONG_HELP = """
An application has the option of specifying a `host` in its configuration.
This host might not be useful in all clusters, due to DNS outside the cluster
or other reasons outside the control of the cluster. To make this work,
a number of host-rewrite-rules may be specified. Each rule consists of a
regex pattern, and a replacement value. The `host` is matched against each
pattern in the order given, stopping at the first match. The replacement can
contain groups using regular regex replace syntax.

Regardless of how a rule is passed in (option or in
a config file), it must be specified as `<pattern>=<replacement>`. In
particular, be aware that even if it would be natural to use the map type
in YAML, this is not possible.

See <https://docs.python.org/2.7/library/re.html#regular-expression-syntax>.
"""

GLOBAL_ENV_LONG_HELP = """
If you wish to expose certain environment variables to every application
in your cluster, define them here.

Regardless of how a variable is passed in (option or in
a config file), it must be specified as `<key>=<value>`.
"""

USAGE_REPORTING_LONG_HELP = """
FIAAS can optionally report usage data to a web-service via POSTs to an
HTTP endpoint. Fiaas-deploy-daemon will POST a json structure to the endpoint
on deployment start, deployment failure and deployment success.
"""

MULTI_NAMESPACE_HELP = """
Make fiaas-deploy-daemon watch for TPRs and/or CRDs and execute deployments in all namespaces. The default behavior is
 to only watch the namespace fiaas-deploy-daemon runs in. This feature is deprecated and will soon be removed."""

TLS_HELP = """
Enable fiaas-deploy-daemon to extend ingress objects to support https.

Option `default_on` will, when creating ingress objects for an application, enable https unless explicitly set to
disabled in the configuration for an application.

Option `default_off` will, when creating ingress objects for an application, not enable https unless explicitly set
to enabled in the configuration for an application.

Option `disabled` (the default value) will not enable https at all when creating ingress objects for an application,
ignoring any relevant options set in the configuration for an application.
"""

TLS_ENTRY_PER_HOST_HELP = """
When using extensions.tls, add a separate TLS entry for each host in addition to the default TLS entry for the
application containing all hosts. This feature is deprecated and will soon be removed.
"""

DISABLE_DEPRECATED_MANAGED_ENV_VARS = """disable the deprecated managed environment variables (ARTIFACT_NAME,
IMAGE and VERSION) in favour of the FIAAS_ prefixed variables (FIAAS_ARTIFACT_NAME, FIAAS_IMAGE and FIAAS_VERSION). """

EPILOG = """
Args that start with '--' (eg. --log-format) can also be set in a config file
({} or specified via -c). The config file uses YAML syntax and must represent
a YAML 'mapping' (for details, see http://learn.getgrav.org/advanced/yaml).

It is possible to specify '--ingress-suffix' and '--host-rewrite-rule' multiple times to add more than one of each.
In the config-file, these should be defined as a YAML list
(see https://github.com/bw2/ConfigArgParse#special-values).

If an arg is specified in more than one place, then commandline values
override config file values which override defaults.
""".format(
    DEFAULT_CONFIG_FILE
)

DATADOG_GLOBAL_TAGS_LONG_HELP = """
If you wish to send certain tags to datadog in every application
in your cluster, define them here.

Regardless of how a variable is passed in (option or in
a config file), it must be specified as `<key>=<value>`.
"""

SECRET_CONTAINERS_LONG_HELP = """
You can register container-images that can be used as secret init-containers
by applications. Specify as `type=image`, and then reference this in the
application config as `extensions.secrets.<type>`.

Using 'default' as the 'type' will mean the container will be attached automatically,
if the application doesn't specify any.
"""

EXTENSION_HOOK_URL_HELP = """
You can add a url that will be called at various hook points
during the deploy 'lifecycle'.

The main purpose of is to be able to modify the kubernetes objects with
an external service before arriving to the cluster.

This external service will be called using the url and adding
/fiaas/deploy/{objectName} to the url, being objectName values
between Ingress, Deployment, HorizontalPodAutoscaler or Service.
"""

ENABLE_SERVICE_ACCOUNT_PER_APP = """
Create a service account for each deployed application, using the application name.
If there are imagePullSecrets set on the 'default' service account, these are propagated
to the per-application service accounts. If a service account with the same name as
the application already exists, the application will run under that service account,
but FIAAS will not overwrite/manage the service account.
"""


class Configuration(Namespace):
    VALID_LOG_FORMAT = ("plain", "json")

    def __init__(self, args=None, **kwargs):
        super(Configuration, self).__init__(**kwargs)
        self._logger = logging.getLogger(__name__)
        self.image = ""
        self.version = ""
        self._parse_args(args)
        self._resolve_env()
        self.namespace = self._resolve_namespace()

    def _parse_args(self, args):
        parser = configargparse.ArgParser(
            add_config_file_help=False,
            add_env_var_help=False,
            config_file_parser_class=configargparse.YAMLConfigFileParser,
            default_config_files=[DEFAULT_CONFIG_FILE],
            args_for_setting_config_path=["-c", "--config-file"],
            ignore_unknown_config_file_keys=True,
            description="%(prog)s deploys applications to Kubernetes",
            epilog=EPILOG,
            formatter_class=configargparse.ArgumentDefaultsHelpFormatter,
        )
        parser.add_argument(
            "--secrets-directory",
            help="Load secrets from this directory (default: %(default)s)",
            default=DEFAULT_SECRETS_DIR,
        )
        parser.add_argument(
            "--log-format", help="Set logformat (default: %(default)s)", choices=self.VALID_LOG_FORMAT, default="plain"
        )
        parser.add_argument("--proxy", help="Use http proxy (currently only used for for usage reporting)")
        parser.add_argument(
            "--debug",
            help="Enable a number of debugging options (including disable SSL-verification)",
            action="store_true",
        )
        parser.add_argument("--environment", help="Environment to deploy to", default="")
        parser.add_argument(
            "--service-type",
            help="Type of kubernetes Service to create",
            choices=("ClusterIP", "NodePort", "LoadBalancer"),
            default="ClusterIP",
        )
        parser.add_argument(
            "--infrastructure",
            help="The underlying infrastructure of the cluster to deploy to. (default: %(default)s).",
            choices=("diy", "gke"),
            default="diy",
        )
        parser.add_argument(
            "--port", help="Port to use for the web-interface (default: %(default)s)", type=int, default=5000
        )
        parser.add_argument(
            "--enable-crd-support", help="Enable Custom Resource Definition support.", action="store_true"
        )
        parser.add_argument(
            "--secrets-init-container-image",
            help="Use specified docker image as init container for secrets (experimental)",
            default=None,
        )
        parser.add_argument(
            "--secrets-service-account-name",
            help="The service account that is passed to secrets init containers",
            default=None,
        )
        parser.add_argument(
            "--datadog-container-image", help="Use specified docker image as datadog sidecar for apps", default=None
        )
        parser.add_argument(
            "--datadog-container-memory",
            help="The amount of memory (request and limit) for the datadog sidecar",
            default="2Gi",
        )
        datadog_global_tags_parser = parser.add_argument_group("Datadog Global tags", DATADOG_GLOBAL_TAGS_LONG_HELP)
        datadog_global_tags_parser.add_argument(
            "--datadog-global-tags",
            default=[],
            help="Various non-essential global tags to send to datadog for all applications",
            action="append",
            type=KeyValue,
            dest="datadog_global_tags",
        )
        parser.add_argument(
            "--datadog-activate-sleep",
            help="Flag to activate the sleep in datadog when a pre-stop-delay is in the main container",
            action="store_true",
            default=False,
        )
        parser.add_argument(
            "--pre-stop-delay",
            type=int,
            help="Add a pre-stop hook that sleeps for this amount of seconds  (default: %(default)s)",
            default=0,
        )
        parser.add_argument(
            "--strongbox-init-container-image",
            help="Use specified docker image as init container for apps that are configured to use Strongbox",
            default=None,
        )
        parser.add_argument(
            "--enable-deprecated-multi-namespace-support", help=MULTI_NAMESPACE_HELP, action="store_true"
        )
        parser.add_argument(
            "--use-in-memory-emptydirs",
            help="Use memory for emptydirs mounted in the deployed application",
            action="store_true",
        )
        parser.add_argument(
            "--deployment-max-surge",
            help="maximum number of extra pods that can be scheduled above the desired "
                 "number of pods during an update",
            default="25%",
            type=_int_or_unicode,
        )
        parser.add_argument(
            "--deployment-max-unavailable",
            help="The maximum number of pods that can be unavailable during an update",
            default="0",
            type=_int_or_unicode,
        )
        parser.add_argument("--enable-deprecated-tls-entry-per-host", help=TLS_ENTRY_PER_HOST_HELP, action="store_true")
        parser.add_argument(
            "--ready-check-timeout-multiplier",
            type=int,
            help="Multiply default ready check timeout (replicas * initialDelaySeconds) with this "
                 + "number of seconds  (default: %(default)s)",
            default=10,
        )
        parser.add_argument(
            "--disable-deprecated-managed-env-vars",
            help=DISABLE_DEPRECATED_MANAGED_ENV_VARS,
            action="store_true",
            default=False,
        )
        parser.add_argument("--extension-hook-url", help=EXTENSION_HOOK_URL_HELP, default=None)
        parser.add_argument(
            "--enable-service-account-per-app", help=ENABLE_SERVICE_ACCOUNT_PER_APP, action="store_true", default=False
        )
        parser.add_argument(
            "--use-networkingv1-ingress",
            help="use ingress from apiversion networking.k8s.io instead of extensions/v1beta1",
            action="store_true",
            default=False,
        )
        parser.add_argument(
            "--use-apiextensionsv1-crd",
            help="Use apiextensions/v1 CustomResourceDefinition instead of apiextensions/v1beta1",
            action="store_true",
            default=False,
        )
        parser.add_argument(
            "--disable-crd-creation",
            help="Crd Watcher will skip the crd creation and it will go directly to watch the events",
            action="store_true",
            default=False,
        )
        parser.add_argument(
            "--include-status-in-app", help="Include status subresource in application CRD", default=False,
            action="store_true"
        )
        parser.add_argument(
<<<<<<< HEAD
            "--list-of-roles",
            help="list of roles",
            default=[],
            action="append",
            type=str,
            dest="list_of_roles",
        )
        parser.add_argument(
            "--list-of-cluster-roles",
            help="list of clusterroles",
            default=[],
            action="append",
            type=str,
            dest="list_of_cluster_roles",
=======
            "--pdb-max-unavailable",
            help="The maximum number of pods that can be unavailable after an eviction",
            default="1",
            type=_int_or_unicode
>>>>>>> 016aaea0
        )
        usage_reporting_parser = parser.add_argument_group("Usage Reporting", USAGE_REPORTING_LONG_HELP)
        usage_reporting_parser.add_argument(
            "--usage-reporting-cluster-name", help="Name of the cluster where the fiaas-deploy-daemon instance resides"
        )
        usage_reporting_parser.add_argument(
            "--usage-reporting-operator", help="Identifier for the operator of the fiaas-deploy-daemon instance"
        )
        usage_reporting_parser.add_argument("--usage-reporting-endpoint", help="Endpoint to POST usage data to")
        usage_reporting_parser.add_argument("--usage-reporting-tenant", help="Name of publisher of events")
        usage_reporting_parser.add_argument(
            "--usage-reporting-team",
            help="""Name of team that is responsible for components deployed \
                                                 "by the fiaas-deploy-daemon instance""",
        )
        api_parser = parser.add_argument_group("API server")
        api_parser.add_argument(
            "--api-server",
            help="Address of the api-server to use (IP or name)",
            default="https://kubernetes.default.svc.cluster.local",
        )
        api_parser.add_argument("--api-token", help="Token to use (default: lookup from service account)", default=None)
        api_parser.add_argument(
            "--api-cert", help="API server certificate (default: lookup from service account)", default=None
        )
        client_cert_parser = parser.add_argument_group("Client certificate")
        client_cert_parser.add_argument("--client-cert", help="Client certificate to use", default=None)
        client_cert_parser.add_argument("--client-key", help="Client certificate key to use", default=None)
        ingress_parser = parser.add_argument_group("Ingress suffix", INGRESS_SUFFIX_LONG_HELP)
        ingress_parser.add_argument(
            "--ingress-suffix", help="Suffix to use for ingress", action="append", dest="ingress_suffixes", default=[]
        )
        host_rule_parser = parser.add_argument_group("Host rewrite rules", HOST_REWRITE_RULE_LONG_HELP)
        host_rule_parser.add_argument(
            "--host-rewrite-rule",
            help="Rule for rewriting host",
            action="append",
            type=HostRewriteRule,
            dest="host_rewrite_rules",
            default=[],
        )
        global_env_parser = parser.add_argument_group("Global environment variables", GLOBAL_ENV_LONG_HELP)
        global_env_parser.add_argument(
            "--global-env",
            default=[],
            help="Various non-essential global variables to expose for all applications",
            action="append",
            type=KeyValue,
            dest="global_env",
        )
        secret_init_containers_parser = parser.add_argument_group("Secret init-containers", SECRET_CONTAINERS_LONG_HELP)
        secret_init_containers_parser.add_argument(
            "--secret-init-containers",
            default=[],
            help="Images to use for secret init-containers by key",
            action="append",
            type=KeyValue,
            dest="secret_init_containers",
        )

        tls_parser = parser.add_argument_group("Ingress TLS")
        tls_parser.add_argument(
            "--use-ingress-tls", help=TLS_HELP, choices=("disabled", "default_off", "default_on"), default="disabled"
        )
        tls_parser.add_argument(
            "--tls-certificate-issuer",
            help="Certificate issuer to use with cert-manager to provision certificates",
            default=None,
        )
        tls_parser.add_argument(
            "--tls-certificate-issuer-overrides",
            help="Issuers name to use for specified domain suffixes",
            default=[],
            action="append",
            type=KeyValue,
            dest="tls_certificate_issuer_overrides",
        )
        tls_parser.add_argument(
            "--tls-certificate-issuer-type-default",
            help="The annotation to set for cert-manager to provision certificates",
            default="certmanager.k8s.io/cluster-issuer",
        )
        tls_parser.add_argument(
            "--tls-certificate-issuer-type-overrides",
            help="Issuers to use for specified domain suffixes",
            default=[],
            action="append",
            type=KeyValue,
            dest="tls_certificate_issuer_type_overrides",
        )
        tls_parser.add_argument(
            "--tls-certificate-ready", help="Check whether certificates are ready", default=False, action="store_true"
        )

        parser.parse_args(args, namespace=self)
        self.global_env = {env_var.key: env_var.value for env_var in self.global_env}
        self.datadog_global_tags = {tag.key: tag.value for tag in self.datadog_global_tags}
        self.secret_init_containers = {provider.key: provider.value for provider in self.secret_init_containers}
        self.tls_certificate_issuer_type_overrides = {
            issuer_type.key: issuer_type.value for issuer_type in self.tls_certificate_issuer_type_overrides
        }
        self.tls_certificate_issuer_overrides = {
            issuer_name.key: issuer_name.value for issuer_name in self.tls_certificate_issuer_overrides
        }

    def _resolve_env(self):
        image = os.getenv("IMAGE")
        if not image:
            image = os.getenv("FIAAS_IMAGE")
        if image:
            self.image = image

        version = os.getenv("VERSION")
        if not version:
            version = os.getenv("FIAAS_VERSION")
        if version:
            self.version = version

    @staticmethod
    def _resolve_namespace():
        namespace_file_path = "/var/run/secrets/kubernetes.io/serviceaccount/namespace"
        namespace_env_variable = "NAMESPACE"
        try:
            with open(namespace_file_path, "r") as fobj:
                namespace = fobj.read().strip()
                if namespace:
                    return namespace
        except IOError:
            namespace = os.getenv(namespace_env_variable)
            if namespace:
                return namespace
        raise InvalidConfigurationException(
            "Could not determine namespace: could not read {path}, and ${env_var} was not set".format(
                path=namespace_file_path, env_var=namespace_env_variable
            )
        )

    def __repr__(self):
        return "Configuration({})".format(
            ", ".join(
                "{}={}".format(key, self.__dict__[key])
                for key in vars(self)
                if not key.startswith("_") and not key.isupper() and "token" not in key
            )
        )


class KeyValue(object):
    def __init__(self, arg):
        self.key, self.value = arg.split("=")

    def __eq__(self, other):
        if not isinstance(other, self.__class__):
            return False
        return other.key == self.key and other.value == self.value


class HostRewriteRule(object):
    def __init__(self, arg):
        pattern, self._replacement = arg.split("=")
        self._pattern = re.compile(pattern)

    def __eq__(self, other):
        if not isinstance(other, self.__class__):
            return False
        return other._pattern.pattern == self._pattern.pattern and other._replacement == self._replacement

    def matches(self, host):
        return self._pattern.match(host)

    def apply(self, host):
        return self._pattern.sub(self._replacement, host)


class InvalidConfigurationException(Exception):
    pass


def _int_or_unicode(arg):
    """Accept a number or a (unicode) string, but not a number as a string"""
    try:
        return int(arg)
    except ValueError:
        return str(arg)<|MERGE_RESOLUTION|>--- conflicted
+++ resolved
@@ -307,7 +307,6 @@
             action="store_true"
         )
         parser.add_argument(
-<<<<<<< HEAD
             "--list-of-roles",
             help="list of roles",
             default=[],
@@ -322,12 +321,12 @@
             action="append",
             type=str,
             dest="list_of_cluster_roles",
-=======
+        )
+        parser.add_argument(
             "--pdb-max-unavailable",
             help="The maximum number of pods that can be unavailable after an eviction",
             default="1",
             type=_int_or_unicode
->>>>>>> 016aaea0
         )
         usage_reporting_parser = parser.add_argument_group("Usage Reporting", USAGE_REPORTING_LONG_HELP)
         usage_reporting_parser.add_argument(
