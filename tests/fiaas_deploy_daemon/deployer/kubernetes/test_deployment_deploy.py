#!/usr/bin/env python
# -*- coding: utf-8

import mock
import pytest
from mock import create_autospec
from requests import Response

from fiaas_deploy_daemon.config import Configuration
from fiaas_deploy_daemon.deployer.kubernetes.deployment import _make_probe, DeploymentDeployer
from fiaas_deploy_daemon.specs.models import CheckSpec, HttpCheckSpec, TcpCheckSpec, PrometheusSpec, AutoscalerSpec, \
    ResourceRequirementSpec, ResourcesSpec, ExecCheckSpec, HealthCheckSpec

SELECTOR = {'app': 'testapp'}
LABELS = {"deployment_deployer": "pass through"}
DEPLOYMENTS_URI = '/apis/extensions/v1beta1/namespaces/default/deployments/'


def test_make_http_probe():
    check_spec = CheckSpec(http=HttpCheckSpec(path="/", port=8080,
                                              http_headers={"Authorization": "ZmlubjpqdXN0aW5iaWViZXJfeG94bw=="}),
                           tcp=None, execute=None, initial_delay_seconds=30, period_seconds=60, success_threshold=3,
                           timeout_seconds=10)
    probe = _make_probe(check_spec)
    assert probe.httpGet.path == "/"
    assert probe.httpGet.port == 8080
    assert probe.httpGet.scheme == "HTTP"
    assert len(probe.httpGet.httpHeaders) == 1
    assert probe.httpGet.httpHeaders[0].name == "Authorization"
    assert probe.httpGet.httpHeaders[0].value == "ZmlubjpqdXN0aW5iaWViZXJfeG94bw=="
    assert probe.initialDelaySeconds == 30
    assert probe.periodSeconds == 60
    assert probe.successThreshold == 3
    assert probe.timeoutSeconds == 10


def test_make_tcp_probe():
    check_spec = CheckSpec(tcp=TcpCheckSpec(port=31337), http=None, execute=None, initial_delay_seconds=30,
                           period_seconds=60, success_threshold=3, timeout_seconds=10)
    probe = _make_probe(check_spec)
    assert probe.tcpSocket.port == 31337
    assert probe.initialDelaySeconds == 30
    assert probe.periodSeconds == 60
    assert probe.successThreshold == 3
    assert probe.timeoutSeconds == 10


def test_make_probe_should_fail_when_no_healthcheck_is_defined():
    check_spec = CheckSpec(tcp=None, execute=None, http=None, initial_delay_seconds=30, period_seconds=60,
                           success_threshold=3, timeout_seconds=10)
    with pytest.raises(RuntimeError):
        _make_probe(check_spec)


class TestDeploymentDeployer(object):
    @pytest.fixture(params=("diy", "gke"))
    def infra(self, request):
        yield request.param

    @pytest.fixture(params=({}, {'A_GLOBAL_DIGIT': '0.01', 'A_GLOBAL_STRING': 'test'},
                            {'A_GLOBAL_DIGIT': '0.01', 'A_GLOBAL_STRING': 'test',
                             'INFRASTRUCTURE': 'illegal', 'ARTIFACT_NAME': 'illegal'}))
    def global_env(self, request):
        yield request.param

    @pytest.fixture(params=(True, False))
    def admin_access(self, request):
        yield request.param

    @pytest.fixture(params=(
            (False, None),
            (True, 8080),
            (True, "8080"),
            (True, "http")
    ))
    def prometheus(self, request, has_ports):
        enabled, port = request.param
        if not has_ports:
            enabled = False
        yield PrometheusSpec(enabled, port, '/internal-backstage/prometheus')

    @pytest.fixture(params=(True, False))
    def has_ports(self, request):
        yield request.param

    @pytest.fixture
    def deployer(self, infra, global_env):
        config = mock.create_autospec(Configuration([]), spec_set=True)
        config.infrastructure = infra
        config.environment = "test"
        config.global_env = global_env
        config.secrets_init_container_image = None
        config.secrets_service_account_name = None
        return DeploymentDeployer(config)

    @pytest.fixture
    def secrets_init_container_deployer(self, infra, global_env):
        config = mock.create_autospec(Configuration([]), spec_set=True)
        config.infrastructure = infra
        config.environment = "test"
        config.global_env = global_env
        config.secrets_init_container_image = "finntech/testimage:version"
        config.secrets_service_account_name = "secretsmanager"
        return DeploymentDeployer(config)

    @pytest.mark.parametrize("deployer_name", (
            "deployer",
            "secrets_init_container_deployer",
    ))
    def test_deploy_new_deployment(self, request, infra, global_env, post, deployer_name, app_spec, admin_access,
<<<<<<< HEAD
                                   prometheus):
        app_spec = app_spec._replace(has_secrets=True, admin_access=admin_access, prometheus=prometheus)
=======
                                   prometheus, has_ports):

        if has_ports:
            ports = app_spec.ports
            health_checks = app_spec.health_checks
        else:
            ports = []
            exec_check = CheckSpec(http=None, tcp=None, execute=ExecCheckSpec(command="/app/check.sh"),
                                   initial_delay_seconds=10, period_seconds=10, success_threshold=1,
                                   timeout_seconds=1)
            health_checks = HealthCheckSpec(liveness=exec_check, readiness=exec_check)

        app_spec = app_spec._replace(has_secrets=True, admin_access=admin_access, prometheus=prometheus, ports=ports,
                                     health_checks=health_checks)
>>>>>>> d7b13bbf
        deployer = request.getfuncargvalue(deployer_name)
        deployer.deploy(app_spec, SELECTOR, LABELS)

        secret_volume = {
            'name': "{}-secret".format(app_spec.name),
            'secret': {
                'secretName': app_spec.name
            }
        }
        secret_volume_mount = {
            'name': "{}-secret".format(app_spec.name),
            'readOnly': True,
            'mountPath': '/var/run/secrets/fiaas/'
        }
        init_secret_volume = {
            'name': "{}-secret".format(app_spec.name),
        }
        init_secret_volume_mount = {
            'name': "{}-secret".format(app_spec.name),
            'readOnly': False,
            'mountPath': '/var/run/secrets/fiaas/'
        }
        config_map_volume = {
            'name': "{}-config".format(app_spec.name),
            'configMap': {
                'name': app_spec.name,
                'optional': True
            }
        }
        config_map_volume_mount = {
            'name': "{}-config".format(app_spec.name),
            'readOnly': True,
            'mountPath': '/var/run/config/fiaas/'
        }

        expected_volume_mounts = [secret_volume_mount, config_map_volume_mount]
        if deployer._uses_secrets_init_container():
            expected_volumes = [init_secret_volume, config_map_volume]
            expected_init_volume_mounts = [init_secret_volume_mount, config_map_volume_mount]
            init_containers = [{
                'name': 'fiaas-secrets-init-container',
                'image': 'finntech/testimage:version',
                'volumeMounts': expected_init_volume_mounts,
                'env': [{'name': 'K8S_DEPLOYMENT', 'value': app_spec.name}],
                'envFrom': [],
                'imagePullPolicy': 'IfNotPresent',
                'ports': []
            }]
        else:
            expected_volumes = [secret_volume, config_map_volume]
            init_containers = []

        service_account_name = "default"
        if deployer._uses_secrets_init_container():
            service_account_name = "secretsmanager"

        base_expected_health_check = {
            'initialDelaySeconds': 10,
            'periodSeconds': 10,
            'successThreshold': 1,
            'timeoutSeconds': 1,
        }
        if has_ports:
            expected_liveness_check = merge_dicts(base_expected_health_check, {
                'tcpSocket': {
                    'port': 8080
                }
            })
            expected_readiness_check = merge_dicts(base_expected_health_check, {
                'httpGet': {
                    'path': '/',
                    'scheme': 'HTTP',
                    'port': 8080,
                    'httpHeaders': []
                }
            })
        else:
            exec_check = merge_dicts(base_expected_health_check, {
                'exec': {
                    'command': ['/app/check.sh'],
                }
            })
            expected_liveness_check = exec_check
            expected_readiness_check = exec_check

        expected_deployment = {
            'metadata': pytest.helpers.create_metadata(app_spec.name, labels=LABELS),
            'spec': {
                'selector': {'matchLabels': SELECTOR},
                'template': {
                    'spec': {
                        'dnsPolicy': 'ClusterFirst',
                        'automountServiceAccountToken': deployer._uses_secrets_init_container() or admin_access,
                        'serviceAccountName': service_account_name,
                        'restartPolicy': 'Always',
                        'volumes': expected_volumes,
                        'imagePullSecrets': [],
                        'containers': [{
                            'livenessProbe': expected_liveness_check,
                            'name': app_spec.name,
                            'image': 'finntech/testimage:version',
                            'volumeMounts': expected_volume_mounts,
                            'env': create_environment_variables(infra, global_env=global_env),
                            'envFrom': [{
                                'configMapRef': {
                                    'name': app_spec.name,
                                    'optional': True,
                                }
                            }],
                            'imagePullPolicy': 'IfNotPresent',
                            'readinessProbe': expected_readiness_check,
                            'ports': [{'protocol': 'TCP', 'containerPort': 8080, 'name': 'http'}] if has_ports else [],
                            'resources': {}
                        }],
                        'initContainers': init_containers
                    },
                    'metadata': pytest.helpers.create_metadata(app_spec.name, prometheus=prometheus.enabled,
                                                               labels=LABELS)
                },
                'replicas': 3,
                'revisionHistoryLimit': 5
            }
        }
        pytest.helpers.assert_any_call(post, DEPLOYMENTS_URI, expected_deployment)

    def test_deploy_new_deployment_with_custom_labels_and_annotations(self, request, infra, global_env, post, app_spec,
                                                                      prometheus):
        app_spec = app_spec._replace(prometheus=prometheus)
        app_spec = app_spec._replace(labels={"deployment": {"custom": "label"}},
                                     annotations={"deployment": {"custom": "annotation"}})
        deployer = request.getfuncargvalue("deployer")
        deployer.deploy(app_spec, SELECTOR, LABELS)

        expected_volume_mounts = [{
            'name': "{}-config".format(app_spec.name),
            'readOnly': True,
            'mountPath': '/var/run/config/fiaas/'
        }]
        expected_volumes = [{
            'name': "{}-config".format(app_spec.name),
            'configMap': {
                'name': app_spec.name,
                'optional': True
            }
        }]

        expected_deployment = {
            'metadata': pytest.helpers.create_metadata(app_spec.name, labels={"deployment_deployer": "pass through",
                                                                              "custom": "label"},
                                                       annotations={"custom": "annotation"}),
            'spec': {
                'selector': {'matchLabels': SELECTOR},
                'template': {
                    'spec': {
                        'dnsPolicy': 'ClusterFirst',
                        'automountServiceAccountToken': False,
                        'serviceAccountName': "default",
                        'restartPolicy': 'Always',
                        'volumes': expected_volumes,
                        'imagePullSecrets': [],
                        'containers': [{
                            'livenessProbe': {
                                'initialDelaySeconds': 10,
                                'periodSeconds': 10,
                                'successThreshold': 1,
                                'timeoutSeconds': 1,
                                'tcpSocket': {
                                    'port': 8080
                                }
                            },
                            'name': app_spec.name,
                            'image': 'finntech/testimage:version',
                            'volumeMounts': expected_volume_mounts,
                            'env': create_environment_variables(infra, global_env=global_env),
                            'envFrom': [{
                                'configMapRef': {
                                    'name': app_spec.name,
                                    'optional': True,
                                }
                            }],
                            'imagePullPolicy': 'IfNotPresent',
                            'readinessProbe': {
                                'initialDelaySeconds': 10,
                                'periodSeconds': 10,
                                'successThreshold': 1,
                                'timeoutSeconds': 1,
                                'httpGet': {
                                    'path': '/',
                                    'scheme': 'HTTP',
                                    'port': 8080,
                                    'httpHeaders': []
                                }
                            },
                            'ports': [{'protocol': 'TCP', 'containerPort': 8080, 'name': 'http'}],
                            'resources': {}
                        }],
                        'initContainers': []
                    },
                    'metadata': pytest.helpers.create_metadata(app_spec.name, prometheus=prometheus.enabled,
                                                               labels=LABELS)
                },
                'replicas': 3,
                'revisionHistoryLimit': 5
            }
        }
        pytest.helpers.assert_any_call(post, DEPLOYMENTS_URI, expected_deployment)

    @pytest.mark.parametrize("previous_replicas,max_replicas,min_replicas,cpu_request,expected_replicas", (
            (5, 3, 2, None, 3),
            (5, 3, 2, "1", 5),
    ))
    def test_replicas_when_autoscaler_enabled(self, previous_replicas, max_replicas, min_replicas, cpu_request,
                                              expected_replicas, infra, global_env, deployer, app_spec, get, put, post):
        app_spec = app_spec._replace(
            replicas=max_replicas,
            autoscaler=AutoscalerSpec(enabled=True, min_replicas=min_replicas, cpu_threshold_percentage=50),
            image="finntech/testimage:version2")
        if cpu_request:
            app_spec = app_spec._replace(
                resources=ResourcesSpec(
                    requests=ResourceRequirementSpec(cpu=cpu_request, memory=None),
                    limits=ResourceRequirementSpec(cpu=None, memory=None)))
        mock_response = create_autospec(Response)
        mock_response.json.return_value = {
            'metadata': pytest.helpers.create_metadata('testapp', labels=LABELS),
            'spec': {
                'selector': {'matchLabels': SELECTOR},
                'template': {
                    'spec': {
                        'dnsPolicy': 'ClusterFirst',
                        'automountServiceAccountToken': False,
                        'serviceAccountName': 'default',
                        'restartPolicy': 'Always',
                        'volumes': [{
                            'name': "{}-config".format(app_spec.name),
                            'configMap': {
                                'name': app_spec.name,
                                'optional': True
                            }}],
                        'imagePullSecrets': [],
                        'containers': [{
                            'livenessProbe': {
                                'initialDelaySeconds': 10,
                                'periodSeconds': 10,
                                'successThreshold': 1,
                                'timeoutSeconds': 1,
                                'tcpSocket': {
                                    'port': 8080
                                }
                            },
                            'name': 'testapp',
                            'image': 'finntech/testimage:version',
                            'volumeMounts': [{
                                'name': "{}-config".format(app_spec.name),
                                'readOnly': True,
                                'mountPath': '/var/run/config/fiaas/'
                            }],
                            'env': create_environment_variables(infra, global_env=global_env),
                            'envFrom': [{
                                'configMapRef': {
                                    'name': app_spec.name,
                                    'optional': True,
                                }
                            }],
                            'imagePullPolicy': 'IfNotPresent',
                            'readinessProbe': {
                                'initialDelaySeconds': 10,
                                'periodSeconds': 10,
                                'successThreshold': 1,
                                'timeoutSeconds': 1,
                                'httpGet': {
                                    'path': '/',
                                    'scheme': 'HTTP',
                                    'port': 8080,
                                    'httpHeaders': []
                                }
                            },
                            'ports': [{'protocol': 'TCP', 'containerPort': 8080, 'name': 'http'}],
                            'resources': {}
                        }]
                    },
                    'metadata': pytest.helpers.create_metadata('testapp', labels=LABELS)
                },
                'replicas': previous_replicas,
                'revisionHistoryLimit': 5
            }
        }
        get.side_effect = None
        get.return_value = mock_response

        deployer.deploy(app_spec, SELECTOR, LABELS)
        expected_deployment = {
            'metadata': pytest.helpers.create_metadata('testapp', labels=LABELS),
            'spec': {
                'selector': {'matchLabels': SELECTOR},
                'template': {
                    'spec': {
                        'dnsPolicy': 'ClusterFirst',
                        'automountServiceAccountToken': False,
                        'serviceAccountName': 'default',
                        'restartPolicy': 'Always',
                        'volumes': [{
                            'name': "{}-config".format(app_spec.name),
                            'configMap': {
                                'name': app_spec.name,
                                'optional': True
                            }}],
                        'imagePullSecrets': [],
                        'containers': [{
                            'livenessProbe': {
                                'initialDelaySeconds': 10,
                                'periodSeconds': 10,
                                'successThreshold': 1,
                                'timeoutSeconds': 1,
                                'tcpSocket': {
                                    'port': 8080
                                }
                            },
                            'name': 'testapp',
                            'image': 'finntech/testimage:version2',
                            'volumeMounts': [{
                                'name': "{}-config".format(app_spec.name),
                                'readOnly': True,
                                'mountPath': '/var/run/config/fiaas/'
                            }],
                            'env': create_environment_variables(infra, global_env=global_env, version="version2"),
                            'envFrom': [{
                                'configMapRef': {
                                    'name': app_spec.name,
                                    'optional': True,
                                }
                            }],
                            'imagePullPolicy': 'IfNotPresent',
                            'readinessProbe': {
                                'initialDelaySeconds': 10,
                                'periodSeconds': 10,
                                'successThreshold': 1,
                                'timeoutSeconds': 1,
                                'httpGet': {
                                    'path': '/',
                                    'scheme': 'HTTP',
                                    'port': 8080,
                                    'httpHeaders': []
                                }
                            },
                            'ports': [{'protocol': 'TCP', 'containerPort': 8080, 'name': 'http'}],
                            'resources': {
                                'requests': {'cpu': cpu_request}
                            } if cpu_request else {}
                        }],
                        'initContainers': []
                    },
                    'metadata': pytest.helpers.create_metadata('testapp', prometheus=True, labels=LABELS)
                },
                'replicas': expected_replicas,
                'revisionHistoryLimit': 5
            }
        }
        pytest.helpers.assert_no_calls(post)
        pytest.helpers.assert_any_call(put, DEPLOYMENTS_URI + "testapp", expected_deployment)


def create_environment_variables(infrastructure, global_env=None, version="version"):
    environment = [{'name': 'ARTIFACT_NAME', 'value': 'testapp'},
                   {'name': 'LOG_STDOUT', 'value': 'true'},
                   {'name': 'VERSION', 'value': version},
                   {'name': 'CONSTRETTO_TAGS', 'value': 'kubernetes-test,kubernetes,test'},
                   {'name': 'FIAAS_INFRASTRUCTURE', 'value': infrastructure},
                   {'name': 'FIAAS_ENVIRONMENT', 'value': 'test'},
                   {'name': 'LOG_FORMAT', 'value': 'json'},
                   {'name': 'IMAGE', 'value': 'finntech/testimage:' + version},
                   {'name': 'FINN_ENV', 'value': 'test'}, ]
    if global_env:
        environment.append({'name': 'A_GLOBAL_STRING', 'value': global_env['A_GLOBAL_STRING']})
        environment.append({'name': 'FIAAS_A_GLOBAL_STRING', 'value': global_env['A_GLOBAL_STRING']})
        environment.append({'name': 'A_GLOBAL_DIGIT', 'value': global_env['A_GLOBAL_DIGIT']})
        environment.append({'name': 'FIAAS_A_GLOBAL_DIGIT', 'value': global_env['A_GLOBAL_DIGIT']})
    return environment


def merge_dicts(*args):
    result = {}
    for d in args:
        result.update(d)
    return result<|MERGE_RESOLUTION|>--- conflicted
+++ resolved
@@ -108,12 +108,7 @@
             "secrets_init_container_deployer",
     ))
     def test_deploy_new_deployment(self, request, infra, global_env, post, deployer_name, app_spec, admin_access,
-<<<<<<< HEAD
-                                   prometheus):
-        app_spec = app_spec._replace(has_secrets=True, admin_access=admin_access, prometheus=prometheus)
-=======
                                    prometheus, has_ports):
-
         if has_ports:
             ports = app_spec.ports
             health_checks = app_spec.health_checks
@@ -126,7 +121,6 @@
 
         app_spec = app_spec._replace(has_secrets=True, admin_access=admin_access, prometheus=prometheus, ports=ports,
                                      health_checks=health_checks)
->>>>>>> d7b13bbf
         deployer = request.getfuncargvalue(deployer_name)
         deployer.deploy(app_spec, SELECTOR, LABELS)
 
