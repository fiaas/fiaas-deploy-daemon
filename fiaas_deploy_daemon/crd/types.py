#!/usr/bin/env python
# -*- coding: utf-8
from __future__ import absolute_import

import six
from k8s.base import Model
from k8s.fields import Field, RequiredField
from k8s.models.common import ObjectMeta


class FiaasApplicationSpec(Model):
    application = RequiredField(six.text_type)
    image = RequiredField(six.text_type)
    config = RequiredField(dict)


class FiaasApplication(Model):
    class Meta:
        list_url = "/apis/fiaas.schibsted.io/v1/applications"
        url_template = "/apis/fiaas.schibsted.io/v1/namespaces/{namespace}/applications/{name}"
        watch_list_url = "/apis/fiaas.schibsted.io/v1/watch/applications"
        watch_list_url_template = "/apis/fiaas.schibsted.io/v1/watch/namespaces/{namespace}/applications"

    # Workaround for https://github.com/kubernetes/kubernetes/issues/44182
    apiVersion = Field(six.text_type, "fiaas.schibsted.io/v1")
    kind = Field(six.text_type, "Application")

    metadata = Field(ObjectMeta)
    spec = Field(FiaasApplicationSpec)


class FiaasApplicationStatus(Model):
    class Meta:
<<<<<<< HEAD
        list_url = "/apis/fiaas.schibsted.io/v1/statuses"
        url_template = "/apis/fiaas.schibsted.io/v1/namespaces/{namespace}/statuses/{name}"
        watch_list_url = "/apis/fiaas.schibsted.io/v1/watch/statuses"
        watch_list_url_template = "/apis/fiaas.schibsted.io/v1/watch/namespaces/{namespace}/statuses"
=======
        url_template = "/apis/fiaas.schibsted.io/v1/namespaces/{namespace}/application-statuses/{name}"
        watch_list_url = "/apis/fiaas.schibsted.io/v1/watch/application-statuses"
        watch_list_url_template = "/apis/fiaas.schibsted.io/v1/watch/namespaces/{namespace}/application-statuses"
>>>>>>> 46e6784e

    # Workaround for https://github.com/kubernetes/kubernetes/issues/44182
    apiVersion = Field(six.text_type, "fiaas.schibsted.io/v1")
    kind = Field(six.text_type, "ApplicationStatus")

    metadata = Field(ObjectMeta)
    result = Field(six.text_type)<|MERGE_RESOLUTION|>--- conflicted
+++ resolved
@@ -31,16 +31,10 @@
 
 class FiaasApplicationStatus(Model):
     class Meta:
-<<<<<<< HEAD
-        list_url = "/apis/fiaas.schibsted.io/v1/statuses"
-        url_template = "/apis/fiaas.schibsted.io/v1/namespaces/{namespace}/statuses/{name}"
-        watch_list_url = "/apis/fiaas.schibsted.io/v1/watch/statuses"
-        watch_list_url_template = "/apis/fiaas.schibsted.io/v1/watch/namespaces/{namespace}/statuses"
-=======
+        list_url = "/apis/fiaas.schibsted.io/v1/application-statuses"
         url_template = "/apis/fiaas.schibsted.io/v1/namespaces/{namespace}/application-statuses/{name}"
         watch_list_url = "/apis/fiaas.schibsted.io/v1/watch/application-statuses"
         watch_list_url_template = "/apis/fiaas.schibsted.io/v1/watch/namespaces/{namespace}/application-statuses"
->>>>>>> 46e6784e
 
     # Workaround for https://github.com/kubernetes/kubernetes/issues/44182
     apiVersion = Field(six.text_type, "fiaas.schibsted.io/v1")
