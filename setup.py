--- conflicted
+++ resolved
@@ -33,11 +33,7 @@
     "decorator < 5.0.0",  # 5.0.0 and later drops py2 support (transitive dep from pinject)
     "six >= 1.12.0",
     "dnspython == 1.16.0",
-<<<<<<< HEAD
-    "k8s == 0.24.1",
-=======
     "k8s == 0.24.2",
->>>>>>> 537de001
     "appdirs == 1.4.3",
     "requests-toolbelt == 0.10.1",
     "backoff == 1.8.0",
